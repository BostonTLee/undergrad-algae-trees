--- conflicted
+++ resolved
@@ -44,10 +44,8 @@
 # ipynb data
 .ipynb_checkpoints/*
 
-<<<<<<< HEAD
 # generated figures
 figures/*
-=======
+
 # python compile files
-__pycache__/*
->>>>>>> c46d1a4d
+__pycache__/*